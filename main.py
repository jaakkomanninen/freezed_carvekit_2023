--- conflicted
+++ resolved
@@ -76,11 +76,6 @@
         # Save image
         img.save(os.path.join(output_path, file_name))
 
-<<<<<<< HEAD
-def process(input_path, output_path, model_name = "u2net"):
-    if input_path is None or output_path is None:
-        raise Exception("Bad parameters! Please specify input path and output path.")
-=======
 
 def process(input_path, output_path, model_name="u2net"):
     """
@@ -92,7 +87,6 @@
     if input_path is None or output_path is None:
         raise Exception("Bad parameters! Please specify input path and output path.")
 
->>>>>>> 358ebdf2
     model = model_detect(model_name)  # Load model
     if not model:
         logger.warning("Warning! You specified an invalid model type. "
@@ -114,23 +108,6 @@
             __save_image_file__(image, file, output_path, wmode)
     else:
         raise Exception("Bad input parameter! Please indicate the correct path to the file or folder.")
-
-def cli():
-    """CLI"""
-    parser = argparse.ArgumentParser(description=DESCRIPTION, usage=ARGS_HELP)
-    parser.add_argument('-i', required=True,
-                        help="Path to input file or dir.", action="store", dest="input_path")
-    parser.add_argument('-o', required=True,
-                        help="Path to output file or dir.", action="store", dest="output_path")
-    parser.add_argument('-m', required=False,
-                        help="Model name. Can be {} . U2NET is better to use.".format(MODELS_NAMES),
-                        action="store", dest="model_name", default="u2net")
-    args = parser.parse_args()
-    # Parse arguments
-    input_path = args.input_path
-    output_path = args.output_path
-    model_name = args.model_name
-    process(input_path, output_path, model_name)
 
 
 def cli():
