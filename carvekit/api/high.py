--- conflicted
+++ resolved
@@ -39,10 +39,10 @@
         Initializes High Level interface.
 
         Args:
-<<<<<<< HEAD
             object_type (str, default=object): Interest object type. Can be "object" or "hairs-like".
             matting_mask_size (int, default=2048):  The size of the input image for the matting neural network.
             seg_mask_size (int, default=640): The size of the input image for the segmentation neural network.
+            batch_size_pre (int, default=5: Number of images processed per one preprocessing method call.
             batch_size_seg (int, default=2): Number of images processed per one segmentation neural network call.
             batch_size_matting (int, matting=1): Number of images processed per one matting neural network call.
             device (Literal[cpu, cuda], default=cpu): Processing device
@@ -51,21 +51,9 @@
             trimap_prob_threshold (int, default=231): Probability threshold at which the prob_filter and prob_as_unknown_area operations will be applied
             trimap_dilation (int, default=30): The size of the offset radius from the object mask in pixels when forming an unknown area
             trimap_erosion_iters (int, default=5): The number of iterations of erosion that the object's mask will be subjected to before forming an unknown area
-=======
-            object_type: Interest object type. Can be "object" or "hairs-like" or "auto".
-            matting_mask_size:  The size of the input image for the matting neural network.
-            seg_mask_size: The size of the input image for the segmentation neural network.
-            batch_size_pre: Number of images processed per one preprocessing method call.
-            batch_size_seg: Number of images processed per one segmentation neural network call.
-            batch_size_matting: Number of images processed per one matting neural network call.
-            device: Processing device
-            fp16: Use half precision. Reduce memory usage and increase speed. Experimental support
-            trimap_prob_threshold: Probability threshold at which the prob_filter and prob_as_unknown_area operations will be applied
-            trimap_dilation: The size of the offset radius from the object mask in pixels when forming an unknown area
-            trimap_erosion_iters: The number of iterations of erosion that the object's mask will be subjected to before forming an unknown area
-            refine_mask_size: The size of the input image for the refinement neural network.
-            batch_size_refine: Number of images processed per one refinement neural network call.
->>>>>>> 37018cdb
+            refine_mask_size (int, default=900): The size of the input image for the refinement neural network.
+            batch_size_refine (int, default=1): Number of images processed per one refinement neural network call.
+
 
         .. NOTE::
             1. Changing seg_mask_size may cause an `out-of-memory` error if the value is too large, and it may also
