"""
Source url: https://github.com/OPHoperHPO/image-background-remove-tool
Author: Nikita Selin (OPHoperHPO)[https://github.com/OPHoperHPO].
License: Apache License 2.0
"""
import pathlib
from typing import List, Union

import PIL.Image
import numpy as np
import torch
import torchvision.transforms as transforms
from PIL import Image

from carvekit.ml.arch.tracerb7.efficientnet import EfficientEncoderB7
from carvekit.ml.arch.tracerb7.tracer import TracerDecoder
from carvekit.ml.files.models_loc import tracer_b7_pretrained
from carvekit.utils.image_utils import load_image, convert_image
from carvekit.utils.models_utils import get_precision_autocast, cast_network
from carvekit.utils.pool_utils import thread_pool_processing, batch_generator

__all__ = ["TracerUniversalB7"]


class TracerUniversalB7(TracerDecoder):
    """TRACER B7 model interface"""

    def __init__(
        self,
        device="cpu",
        input_image_size: Union[List[int], int] = 640,
        batch_size: int = 4,
        load_pretrained: bool = True,
        fp16: bool = False,
        model_path: Union[str, pathlib.Path] = None,
    ):
        """
        Initialize the TRACER model

        Args:
            device (Literal[cpu, cuda], default=cpu): processing device
            input_image_size (Union[List[int], int], default=640): input image size
            batch_size(int, default=4): the number of images that the neural network processes in one run
            load_pretrained(bool, default=True): loading pretrained model
            fp16 (bool, default=False): use fp16 precision
            model_path (Union[str, pathlib.Path], default=None): path to the model
            .. note:: REDO
        """
        if model_path is None:
            model_path = tracer_b7_pretrained()
        super(TracerUniversalB7, self).__init__(
            encoder=EfficientEncoderB7(),
            rfb_channel=[32, 64, 128],
            features_channels=[48, 80, 224, 640],
        )

        self.fp16 = fp16
        self.device = device
        self.batch_size = batch_size
        if isinstance(input_image_size, list):
            self.input_image_size = input_image_size[:2]
        else:
            self.input_image_size = (input_image_size, input_image_size)

        self.transform = transforms.Compose(
            [
                transforms.ToTensor(),
                transforms.Resize(self.input_image_size),
                transforms.Normalize([0.485, 0.456, 0.406], [0.229, 0.224, 0.225]),
            ]
        )
        self.to(device)
        if load_pretrained:
            # TODO remove edge detector from weights. It doesn't work well with this model!
            self.load_state_dict(
                torch.load(model_path, map_location=self.device), strict=False
            )
        self.eval()

    def data_preprocessing(self, data: PIL.Image.Image) -> torch.FloatTensor:
        """
        Transform input image to suitable data format for neural network

        Args:
            data (PIL.Image.Image): input image

        Returns:
            torch.FloatTensor: input for neural network

        """

        return torch.unsqueeze(self.transform(data), 0).type(torch.FloatTensor)

    @staticmethod
    def data_postprocessing(
        data: torch.Tensor, original_image: PIL.Image.Image
    ) -> PIL.Image.Image:
        """
        Transforms output data from neural network to suitable data
        format for using with other components of this framework.

        Args:
            data (torch.Tensor): output data from neural network
            original_image (PIL.Image.Image): input image which was used for predicted data

        Returns:
            PIL.Image.Image: Segmentation mask

        """
        output = (data.type(torch.FloatTensor).detach().cpu().numpy() * 255.0).astype(
            np.uint8
        )
        output = output.squeeze(0)
        mask = Image.fromarray(output).convert("L")
        mask = mask.resize(original_image.size, resample=Image.BILINEAR)
        return mask

    def __call__(
        self, images: List[Union[str, pathlib.Path, PIL.Image.Image]]
    ) -> List[PIL.Image.Image]:
        """
        Passes input images though neural network and returns segmentation masks as PIL.Image.Image instances

        Args:
            images (List[Union[str, pathlib.Path, PIL.Image.Image]]): input images

        Returns:
            List[PIL.Image.Image]: segmentation masks as for input images

        """
        collect_masks = []
        autocast, dtype = get_precision_autocast(device=self.device, fp16=self.fp16)
        with autocast:
            cast_network(self, dtype)
            for image_batch in batch_generator(images, self.batch_size):
                converted_images = thread_pool_processing(
                    lambda x: convert_image(load_image(x)), image_batch
                )
                batches = torch.vstack(
                    thread_pool_processing(self.data_preprocessing, converted_images)
                )
                with torch.no_grad():
                    batches = batches.to(self.device)
                    masks = super(TracerDecoder, self).__call__(batches)
                    masks_cpu = masks.cpu()
                    del batches, masks
                masks = thread_pool_processing(
                    lambda x: self.data_postprocessing(
                        masks_cpu[x], converted_images[x]
                    ),
                    range(len(converted_images)),
                )
                collect_masks += masks

<<<<<<< HEAD
        return collect_masks


class TracerHair(TracerUniversalB7):
    """TRACER HAIR model interface"""

    def __init__(
        self,
        device="cpu",
        input_image_size: Union[List[int], int] = 640,
        batch_size: int = 4,
        load_pretrained: bool = True,
        fp16: bool = False,
        model_path: Union[str, pathlib.Path] = None,
    ):
        """
        Initialize the TRACER HAIR model

        Args:
            device (Literal[cpu, cuda], default=cpu): processing device
            input_image_size (Union[List[int], int], default=640): input image size
            batch_size(int, default=4): the number of images that the neural network processes in one run
            load_pretrained(bool, default=True): loading pretrained model
            fp16 (bool, default=False): use fp16 precision
        """
        if model_path is None:
            model_path = tracer_hair_pretrained()
        warnings.warn("TracerHair has not public model yet. Don't use it!", UserWarning)
        super(TracerHair, self).__init__(
            device=device,
            input_image_size=input_image_size,
            batch_size=batch_size,
            load_pretrained=load_pretrained,
            fp16=fp16,
            model_path=model_path,
        )
=======
        return collect_masks
>>>>>>> 37018cdb
<|MERGE_RESOLUTION|>--- conflicted
+++ resolved
@@ -152,43 +152,4 @@
                 )
                 collect_masks += masks
 
-<<<<<<< HEAD
-        return collect_masks
-
-
-class TracerHair(TracerUniversalB7):
-    """TRACER HAIR model interface"""
-
-    def __init__(
-        self,
-        device="cpu",
-        input_image_size: Union[List[int], int] = 640,
-        batch_size: int = 4,
-        load_pretrained: bool = True,
-        fp16: bool = False,
-        model_path: Union[str, pathlib.Path] = None,
-    ):
-        """
-        Initialize the TRACER HAIR model
-
-        Args:
-            device (Literal[cpu, cuda], default=cpu): processing device
-            input_image_size (Union[List[int], int], default=640): input image size
-            batch_size(int, default=4): the number of images that the neural network processes in one run
-            load_pretrained(bool, default=True): loading pretrained model
-            fp16 (bool, default=False): use fp16 precision
-        """
-        if model_path is None:
-            model_path = tracer_hair_pretrained()
-        warnings.warn("TracerHair has not public model yet. Don't use it!", UserWarning)
-        super(TracerHair, self).__init__(
-            device=device,
-            input_image_size=input_image_size,
-            batch_size=batch_size,
-            load_pretrained=load_pretrained,
-            fp16=fp16,
-            model_path=model_path,
-        )
-=======
-        return collect_masks
->>>>>>> 37018cdb
+        return collect_masks